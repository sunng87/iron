// This requires running with:
//
// ```bash
// cargo run --example https --features native-tls-example
// ```
//
// Generate an identity like so:
//
// ```bash
// openssl req -x509 -newkey rsa:4096 -nodes -keyout localhost.key -out localhost.crt -days 3650
// openssl pkcs12 -export -out identity.p12 -inkey localhost.key -in localhost.crt -password pass:mypass
//
// ```

<<<<<<< HEAD
extern crate zhelezo as iron;
#[cfg(feature = "native-tls-example")]
extern crate hyper_native_tls;
=======
extern crate iron;
#[cfg(feature = "ssl")]
extern crate native_tls;
>>>>>>> abf4cb2d

#[cfg(feature = "ssl")]
fn main() {
    // Avoid unused errors due to conditional compilation ('native-tls-example' feature is not default)
    use native_tls::{Pkcs12, TlsAcceptor};
    use iron::{Iron, Request, Response};
    use iron::status;
    use std::io::prelude::*;
    use std::fs::File;

    let mut file = File::open("identity.p12").unwrap();
    let mut pkcs12 = vec![];
    file.read_to_end(&mut pkcs12).unwrap();
    let pkcs12 = Pkcs12::from_der(&pkcs12, "mypass").unwrap();

    let ssl = TlsAcceptor::builder(pkcs12).unwrap().build().unwrap();

    Iron::new(|_: &mut Request| {
        Ok(Response::with((status::Ok, "Hello world!")))
    }).https("127.0.0.1:3000", ssl);
    // curl -vvvv https://127.0.0.1:3000/ -k
}

#[cfg(not(feature = "ssl"))]
fn main() {
    // We need to do this to make sure `cargo test` passes.
}<|MERGE_RESOLUTION|>--- conflicted
+++ resolved
@@ -12,15 +12,9 @@
 //
 // ```
 
-<<<<<<< HEAD
 extern crate zhelezo as iron;
-#[cfg(feature = "native-tls-example")]
-extern crate hyper_native_tls;
-=======
-extern crate iron;
 #[cfg(feature = "ssl")]
 extern crate native_tls;
->>>>>>> abf4cb2d
 
 #[cfg(feature = "ssl")]
 fn main() {
