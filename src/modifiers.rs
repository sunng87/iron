--- conflicted
+++ resolved
@@ -12,14 +12,11 @@
 //! return status code:
 //!
 //! ```
-<<<<<<< HEAD
+//! # use std::convert::Into;
 //! # use zhelezo::prelude::*;
 //! # use zhelezo::status;
-=======
-//! # use std::convert::Into;
 //! # use iron::prelude::*;
 //! # use iron::status;
->>>>>>> abf4cb2d
 //! let r = Response::with(status::NotFound);
 //! assert_eq!(404 as u16, r.status.unwrap().into());
 //! ```
