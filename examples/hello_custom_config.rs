--- conflicted
+++ resolved
@@ -1,11 +1,7 @@
-<<<<<<< HEAD
 extern crate zhelezo as iron;
-=======
 extern crate futures_cpupool;
 extern crate hyper;
-extern crate iron;
 extern crate tokio_proto;
->>>>>>> abf4cb2d
 
 use std::time::Duration;
 
